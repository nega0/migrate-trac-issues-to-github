--- conflicted
+++ resolved
@@ -1,14 +1,8 @@
-<<<<<<< HEAD
-# Migrate TRAC tickets to Github issues
+# Migrate Trac tickets to GitHub Issues
 
 This works with github.com and Github Enterprise
 
-This script migrates issues from Trac to Github:
-=======
-# Migrate Trac tickets to GitHub Issues
-
 This script migrates issues from Trac to GitHub:
->>>>>>> 6c469cb6
 
 * Component & Ticket-Type are converted to labels
 * Comments to tickets are copied over
@@ -31,6 +25,13 @@
 ```
 ./migrate.py --trac-url=https://trac.example.org --github-project=YOUR_USER/YOUR_PROJECT
 ```
+
+## Example usage with Github Enterprise
+```
+./migrate.py --trac-url=https://USERNAME:PASSWORD@trac.sample.local/mycustomer/project --github-api-url=https://github.sample.local/api/v3 --github-project=mycustomer/project
+```
+
+Note: Currently, you must leave USERNAME:PASSWORD _as_is, as it is replaced with the real user/pass in the script (will change, soon)
 
 ## Details
 
@@ -72,25 +73,4 @@
 
 ## License
 
-<<<<<<< HEAD
-Requirements:
- * Python 2.7
-* PyGithub: https://pypi.python.org/pypi/PyGithub
-```
-pip install PyGithub
-```
- * Currently, you must add the GH credentials to the git config:
-```
-git config --global github.username myusername
-git config --global github.password <your_github_token>
-```
-
-## Example usage with Github Enterprise
-```
-./migrate.py --trac-url=https://USERNAME:PASSWORD@trac.sample.local/mycustomer/project --github-api-url=https://github.sample.local/api/v3 --github-project=mycustomer/project
-```
-
-Note: Currently, you must leave USERNAME:PASSWORD _as_is, as it is replaced with the real user/pass in the script (will change, soon)
-=======
- License: http://www.wtfpl.net/
->>>>>>> 6c469cb6
+ License: http://www.wtfpl.net/